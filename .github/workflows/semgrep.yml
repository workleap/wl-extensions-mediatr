--- conflicted
+++ resolved
@@ -12,8 +12,4 @@
     permissions:
       contents: read
       security-events: write
-<<<<<<< HEAD
-    uses: gsoft-inc/wl-reusable-workflows/.github/workflows/reusable-semgrep-workflow.yml@main
-=======
-    uses: workleap/wl-reusable-workflows/.github/workflows/reusable-semgrep-workflow.yml@main
->>>>>>> d92ed471
+    uses: workleap/wl-reusable-workflows/.github/workflows/reusable-semgrep-workflow.yml@main